"""Aliases for type hinting `quacc.schemas.ase`"""

from __future__ import annotations

from typing import TYPE_CHECKING, TypedDict

from quacc.schemas._aliases.atoms import AtomsSchema

if TYPE_CHECKING:
    from ase.atoms import Atoms
    from numpy.typing import NDArray


class Results(TypedDict):
    """Dictionary of results from atoms.calc.results"""


class Parameters(TypedDict):
    """Dictionary of parameters from atoms.calc.parameters"""


class ParametersDyn(TypedDict):
    """Dictionary of parameters from Dynamics.todict()"""


class TrajectoryLog(TypedDict):
    """Dictionary of parameters related to the MD trajectory"""

    kinetic_energy: float
    temperature: float
    time: float


class RunSchema(AtomsSchema):
    """Schema for [quacc.schemas.ase.summarize_run][]"""

    input_atoms: AtomsSchema | None
    nid: str
    dir_name: str
    parameters: Parameters
    results: Results
    quacc_version: str


class OptSchema(RunSchema):
    """Schema for [quacc.schemas.ase.summarize_opt_run][]"""

<<<<<<< HEAD
    fmax: float | None
    parameters_opt: ParametersDyn
=======
    parameters_opt: ParametersOpt  # from dyn.todict()
>>>>>>> 19270589
    converged: bool
    trajectory: list[Atoms]
    trajectory_results: list[Results]


class DynSchema(OptSchema, total=False):
    """Schema for [quacc.schemas.ase.summarize_md_run][]"""

    # Removed: fmax, converged, parameters_opt

    parameters_md: ParametersDyn
    trajectory_log: TrajectoryLog


class ParametersVib(TypedDict):
    delta: float
    direction: str
    method: str
    ndof: int
    nfree: int


class VibResults(TypedDict):
    imag_vib_freqs: int
    n_imag: int
    vib_energies: list[float]
    vib_freqs: list[float]
    vib_energies_raw: list[float]
    vib_freqs_raw: list[float]


class VibSchema(AtomsSchema):
    parameters: Parameters | None
    parameters_vib: ParametersVib | None
    results: VibResults


class PhononSchema(RunSchema):
    """Schema for [quacc.schemas.phonons.summarize_phonopy][]"""

    force_constant: NDArray


class ParametersThermo(TypedDict):
    temperature: float
    pressure: float
    sigma: int
    spin_multiplicity: int
    vib_freqs: list[float]
    vib_energies: list[float]
    n_imag: int


class ThermoResults(TypedDict):
    energy: float
    enthalpy: float
    entropy: float
    gibbs_energy: float
    zpe: float


class ThermoSchema(AtomsSchema):
    parameters_thermo: ParametersThermo
    results: ThermoResults


class VibThermoSchema(VibSchema, ThermoSchema):
    """Schema for [quacc.schemas.ase.summarize_vib_and_thermo][]"""<|MERGE_RESOLUTION|>--- conflicted
+++ resolved
@@ -45,12 +45,7 @@
 class OptSchema(RunSchema):
     """Schema for [quacc.schemas.ase.summarize_opt_run][]"""
 
-<<<<<<< HEAD
-    fmax: float | None
-    parameters_opt: ParametersDyn
-=======
     parameters_opt: ParametersOpt  # from dyn.todict()
->>>>>>> 19270589
     converged: bool
     trajectory: list[Atoms]
     trajectory_results: list[Results]
