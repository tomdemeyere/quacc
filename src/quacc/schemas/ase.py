"""Schemas for storing ASE-based data."""

from __future__ import annotations

import pickle
from pathlib import Path
from typing import TYPE_CHECKING

import numpy as np
from ase import units
from ase.io import read
from ase.vibrations.data import VibrationsData

from quacc import SETTINGS, __version__
from quacc.atoms.core import get_final_atoms_from_dyn
from quacc.schemas.atoms import atoms_to_metadata
from quacc.schemas.prep import prep_next_run
from quacc.utils.dicts import clean_task_doc, recursive_dict_merge
from quacc.utils.files import get_uri
from quacc.wflow_tools.db import results_to_db

if TYPE_CHECKING:
    from typing import Any

    from ase.atoms import Atoms
    from ase.io import Trajectory
    from ase.optimize.optimize import Optimizer
    from ase.thermochemistry import IdealGasThermo
    from ase.vibrations import Vibrations
    from maggma.core import Store

    from quacc.schemas._aliases.ase import (
        OptSchema,
        RunSchema,
        ThermoSchema,
        VibSchema,
        VibThermoSchema,
    )


def summarize_run(
    final_atoms: Atoms,
    input_atoms: Atoms,
    charge_and_multiplicity: tuple[int, int] | None = None,
    move_magmoms: bool = False,
    additional_fields: dict[str, Any] | None = None,
    store: Store | bool | None = None,
) -> RunSchema:
    """
    Get tabulated results from an Atoms object and calculator and store them in a
    database-friendly format. This is meant to be compatible with all calculator types.

    Parameters
    ----------
    final_atoms
        ASE Atoms following a calculation. A calculator must be attached.
    input_atoms
        Input ASE Atoms object to store.
    charge_and_multiplicity
        Charge and spin multiplicity of the Atoms object, only used for Molecule
        metadata.
    move_magmoms
        Whether to move the final magmoms of the original Atoms object to the
        initial magmoms of the returned Atoms object.
    additional_fields
        Additional fields to add to the task document.
    store
        Maggma Store object to store the results in. If None,
        `SETTINGS.STORE` will be used.

    Returns
    -------
    RunSchema
        Dictionary representation of the task document
    """

    additional_fields = additional_fields or {}
    store = SETTINGS.STORE if store is None else store

    if not final_atoms.calc:
        msg = "ASE Atoms object has no attached calculator."
        raise ValueError(msg)
    if not final_atoms.calc.results:
        msg = "ASE Atoms object's calculator has no results."
        raise ValueError(msg)

    directory = final_atoms.calc.directory
    uri = get_uri(directory)
    input_atoms_metadata = (
        atoms_to_metadata(
            input_atoms,
            charge_and_multiplicity=charge_and_multiplicity,
            store_pmg=False,
        )
        if input_atoms
        else None
    )
    inputs = {
        "parameters": final_atoms.calc.parameters,
        "nid": uri.split(":")[0],
        "dir_name": directory,
        "input_atoms": input_atoms_metadata,
        "quacc_version": __version__,
    }

    results = {"results": final_atoms.calc.results}

    atoms_to_store = prep_next_run(final_atoms, move_magmoms=move_magmoms)

    if final_atoms:
        final_atoms_metadata = atoms_to_metadata(
            atoms_to_store, charge_and_multiplicity=charge_and_multiplicity
        )
    else:
        final_atoms_metadata = {}

    unsorted_task_doc = recursive_dict_merge(
        final_atoms_metadata, inputs, results, additional_fields
    )
    task_doc = clean_task_doc(unsorted_task_doc)

    if SETTINGS.WRITE_PICKLE:
        with Path(directory, "quacc_results.pkl").open("wb") as f:
            pickle.dump(task_doc, f)

    if store:
        results_to_db(store, task_doc)

    return task_doc


def summarize_opt_run(
    dyn: Optimizer,
    trajectory: Trajectory | list[Atoms] = None,
    check_convergence: bool | None = None,
    charge_and_multiplicity: tuple[int, int] | None = None,
    move_magmoms: bool = False,
    additional_fields: dict[str, Any] | None = None,
    store: Store | bool | None = None,
) -> OptSchema:
    """
    Get tabulated results from an ASE Atoms trajectory and store them in a database-
    friendly format. This is meant to be compatible with all calculator types.

    Parameters
    ----------
    dyn
        ASE Optimizer object.
    trajectory
        ASE Trajectory object or list[Atoms] from reading a trajectory file. If
        None, the trajectory must be found in dyn.traj_atoms.
    check_convergence
        Whether to check the convergence of the calculation. Defaults to True in
        settings.
    charge_and_multiplicity
        Charge and spin multiplicity of the Atoms object, only used for Molecule
        metadata.
    move_magmoms
        Whether to move the final magmoms of the original Atoms object to the
        initial magmoms of the returned Atoms object.
    additional_fields
        Additional fields to add to the task document.
    store
        Maggma Store object to store the results in. If None,
        `SETTINGS.STORE` will be used.

    Returns
    -------
    OptSchema
        Dictionary representation of the task document
    """

    check_convergence = (
        SETTINGS.CHECK_CONVERGENCE if check_convergence is None else check_convergence
    )
    additional_fields = additional_fields or {}
    store = SETTINGS.STORE if store is None else store

    # Get trajectory
    if not trajectory:
        trajectory = (
            dyn.traj_atoms
            if hasattr(dyn, "traj_atoms")
            else read(dyn.trajectory.filename, index=":")
        )

    initial_atoms = trajectory[0]
    final_atoms = get_final_atoms_from_dyn(dyn)
    directory = final_atoms.calc.directory

    # Check convergence
    is_converged = dyn.converged()
    if check_convergence and not is_converged:
        msg = f"Optimization did not converge. Refer to {directory}"
        raise RuntimeError(msg)

    # Base task doc
    base_task_doc = summarize_run(
        final_atoms,
        initial_atoms,
        charge_and_multiplicity=charge_and_multiplicity,
        move_magmoms=move_magmoms,
        store=False,
    )

    # Clean up the opt parameters
    parameters_opt = dyn.todict()
    parameters_opt.pop("logfile", None)
    parameters_opt.pop("restart", None)

    opt_fields = {
        "fmax": getattr(dyn, "fmax", None),
        "parameters_opt": parameters_opt,
        "converged": is_converged,
        "nsteps": dyn.get_number_of_steps(),
        "trajectory": trajectory,
        "trajectory_results": [atoms.calc.results for atoms in trajectory],
    }

    # Create a dictionary of the inputs/outputs
    unsorted_task_doc = recursive_dict_merge(
        base_task_doc, opt_fields, additional_fields
    )
    task_doc = clean_task_doc(unsorted_task_doc)

    if SETTINGS.WRITE_PICKLE:
        with Path(directory, "quacc_results.pkl").open("wb") as f:
            pickle.dump(task_doc, f)

    if store:
        results_to_db(store, task_doc)

    return task_doc


def summarize_vib_and_thermo(
    vib: Vibrations,
    igt: IdealGasThermo,
    temperature: float = 298.15,
    pressure: float = 1.0,
    charge_and_multiplicity: tuple[int, int] | None = None,
    additional_fields: dict[str, Any] | None = None,
    store: Store | bool | None = None,
) -> VibThermoSchema:
    """
    Get tabulated results from an ASE Vibrations run and ASE IdealGasThermo object and
    store them in a database-friendly format.

    Parameters
    ----------
    vib
        ASE Vibrations object.
    igt
        ASE IdealGasThermo object.
    temperature
        Temperature in Kelvins.
    pressure
        Pressure in bar.
    charge_and_multiplicity
        Charge and spin multiplicity of the Atoms object, only used for Molecule
        metadata.
    additional_fields
        Additional fields to add to the task document.
    store
        Maggma Store object to store the results in. If None,
        `SETTINGS.STORE` will be used.

    Returns
    -------
    VibThermoSchema
        A dictionary that merges the `VibSchema` and `ThermoSchema`.
    """
    additional_fields = additional_fields or {}
    store = SETTINGS.STORE if store is None else store

    vib_task_doc = _summarize_vib_run(
        vib, charge_and_multiplicity=charge_and_multiplicity, store=False
    )
    thermo_task_doc = _summarize_ideal_gas_thermo(
        igt,
        temperature=temperature,
        pressure=pressure,
        charge_and_multiplicity=charge_and_multiplicity,
        store=False,
    )

    unsorted_task_doc = recursive_dict_merge(
        vib_task_doc, thermo_task_doc, additional_fields
    )
    task_doc = clean_task_doc(unsorted_task_doc)

    if store:
        results_to_db(store, task_doc)

    return task_doc


def _summarize_vib_run(
    vib: Vibrations | VibrationsData,
    charge_and_multiplicity: tuple[int, int] | None = None,
    additional_fields: dict[str, Any] | None = None,
    store: Store | bool | None = None,
) -> VibSchema:
    """
    Get tabulated results from an ASE Vibrations object and store them in a database-
    friendly format.

    Parameters
    ----------
    vib
        ASE Vibrations object.
    charge_and_multiplicity
        Charge and spin multiplicity of the Atoms object, only used for Molecule
        metadata.
    additional_fields
        Additional fields to add to the task document.
    store
        Maggma Store object to store the results in. If None,
        `SETTINGS.STORE` will be used.

    Returns
    -------
    VibSchema
        Dictionary representation of the task document
    """
    additional_fields = additional_fields or {}
    store = SETTINGS.STORE if store is None else store

    vib_freqs_raw = vib.get_frequencies().tolist()
    vib_energies_raw = vib.get_energies().tolist()

    # Convert imaginary modes to negative values for DB storage
    for i, f in enumerate(vib_freqs_raw):
        if np.imag(f) > 0:
            vib_freqs_raw[i] = -np.abs(f)
            vib_energies_raw[i] = -np.abs(vib_energies_raw[i])
        else:
            vib_freqs_raw[i] = np.abs(f)
            vib_energies_raw[i] = np.abs(vib_energies_raw[i])

    if isinstance(vib, VibrationsData):
        atoms = vib._atoms
        inputs = {}
    else:
        atoms = vib.atoms
        directory = atoms.calc.directory
        uri = get_uri(directory)

        inputs = {
            "parameters": atoms.calc.parameters,
            "parameters_vib": {
                "delta": vib.delta,
                "direction": vib.direction,
                "method": vib.method,
                "ndof": vib.ndof,
                "nfree": vib.nfree,
            },
            "nid": uri.split(":")[0],
            "dir_name": directory,
        }

    atoms_metadata = atoms_to_metadata(
        atoms, charge_and_multiplicity=charge_and_multiplicity
    )

    # Get the true vibrational modes
    natoms = len(atoms)
    if natoms == 1:
        vib_freqs = []
        vib_energies = []
    elif atoms.pbc.any():
        vib_freqs = vib_freqs_raw
        vib_energies = vib_energies_raw
    else:
        # Sort by absolute value
        vib_freqs_raw_sorted = vib_freqs_raw.copy()
        vib_energies_raw_sorted = vib_energies_raw.copy()
        vib_freqs_raw_sorted.sort(key=np.abs)
        vib_energies_raw_sorted.sort(key=np.abs)

        # Cut the 3N-5 or 3N-6 modes based on their absolute value
        n_modes = (
            3 * natoms - 5 if atoms_metadata["symmetry"]["linear"] else 3 * natoms - 6
        )
        vib_freqs = vib_freqs_raw_sorted[-n_modes:]
        vib_energies = vib_energies_raw_sorted[-n_modes:]

    imag_vib_freqs = [f for f in vib_freqs if f < 0]

    results = {
        "results": {
            "imag_vib_freqs": imag_vib_freqs,
            "n_imag": len(imag_vib_freqs),
            "vib_energies": vib_energies,
            "vib_freqs": vib_freqs,
            "vib_energies_raw": vib_energies_raw,
            "vib_freqs_raw": vib_freqs_raw,
        }
    }

    unsorted_task_doc = recursive_dict_merge(
        atoms_metadata, inputs, results, additional_fields
    )
    task_doc = clean_task_doc(unsorted_task_doc)

    if SETTINGS.WRITE_PICKLE:
        with Path(directory, "quacc_results.pkl").open("wb") as f:
            pickle.dump(task_doc, f)

    if store:
        results_to_db(store, task_doc)

    return task_doc


def _summarize_ideal_gas_thermo(
    igt: IdealGasThermo,
    temperature: float = 298.15,
    pressure: float = 1.0,
    charge_and_multiplicity: tuple[int, int] | None = None,
    additional_fields: dict[str, Any] | None = None,
    store: Store | bool | None = None,
) -> ThermoSchema:
    """
    Get tabulated results from an ASE IdealGasThermo object and store them in a
    database-friendly format.

    Parameters
    ----------
    igt
        ASE IdealGasThermo object.
    temperature
        Temperature in Kelvins.
    pressure
        Pressure in bar.
    charge_and_multiplicity
        Charge and spin multiplicity of the Atoms object, only used for Molecule
        metadata.
    additional_fields
        Additional fields to add to the task document.
    store
        Maggma Store object to store the results in. If None,
        `SETTINGS.STORE` will be used.

    Returns
    -------
    ThermoSchema
        Dictionary representation of the task document
    """

    additional_fields = additional_fields or {}
    store = SETTINGS.STORE if store is None else store

    spin_multiplicity = round(2 * igt.spin + 1)

    inputs = {
        "parameters_thermo": {
            "temperature": temperature,
            "pressure": pressure,
            "sigma": igt.sigma,
            "spin_multiplicity": spin_multiplicity,
            "vib_freqs": [e / units.invcm for e in igt.vib_energies],
            "vib_energies": igt.vib_energies.tolist(),
            "n_imag": igt.n_imag,
        }
    }

    results = {
        "results": {
            "energy": igt.potentialenergy,
            "enthalpy": igt.get_enthalpy(temperature, verbose=SETTINGS.DEBUG),
            "entropy": igt.get_entropy(
                temperature, pressure * 10**5, verbose=SETTINGS.DEBUG
            ),
            "gibbs_energy": igt.get_gibbs_energy(
                temperature, pressure * 10**5, verbose=SETTINGS.DEBUG
            ),
            "zpe": igt.get_ZPE_correction(),
        }
    }

    if charge_and_multiplicity and spin_multiplicity != charge_and_multiplicity[1]:
        msg = (
            "The IdealGasThermo spin multiplicity does not match the user-specified multiplicity.",
        )
        raise ValueError(msg)

    atoms_metadata = atoms_to_metadata(
        igt.atoms, charge_and_multiplicity=charge_and_multiplicity
    )

    unsorted_task_doc = recursive_dict_merge(
        atoms_metadata, inputs, results, additional_fields
    )
    task_doc = clean_task_doc(unsorted_task_doc)

    # if SETTINGS.WRITE_PICKLE:
    #     with Path(directory, "quacc_results.pkl").open("wb") as f:
    #         pickle.dump(task_doc, f)

    if store:
        results_to_db(store, task_doc)

<<<<<<< HEAD
    return task_doc


def summarize_vib_and_thermo(
    vib: Vibrations,
    igt: IdealGasThermo,
    temperature: float = 298.15,
    pressure: float = 1.0,
    charge_and_multiplicity: tuple[int, int] | None = None,
    additional_fields: dict[str, Any] | None = None,
    store: Store | bool | None = None,
) -> VibThermoSchema:
    """
    Get tabulated results from an ASE Vibrations run and ASE IdealGasThermo object and
    store them in a database-friendly format.

    Parameters
    ----------
    vib
        ASE Vibrations object.
    igt
        ASE IdealGasThermo object.
    temperature
        Temperature in Kelvins.
    pressure
        Pressure in bar.
    charge_and_multiplicity
        Charge and spin multiplicity of the Atoms object, only used for Molecule
        metadata.
    additional_fields
        Additional fields to add to the task document.
    store
        Maggma Store object to store the results in. If None,
        `SETTINGS.STORE` will be used.

    Returns
    -------
    VibThermoSchema
        A dictionary that merges the `VibSchema` and `ThermoSchema`.
    """
    additional_fields = additional_fields or {}
    store = SETTINGS.STORE if store is None else store

    vib_task_doc = summarize_vib_run(
        vib, charge_and_multiplicity=charge_and_multiplicity, store=False
    )
    thermo_task_doc = summarize_ideal_gas_thermo(
        igt,
        temperature=temperature,
        pressure=pressure,
        charge_and_multiplicity=charge_and_multiplicity,
        store=False,
    )

    unsorted_task_doc = recursive_dict_merge(
        vib_task_doc, thermo_task_doc, additional_fields
    )
    task_doc = clean_task_doc(unsorted_task_doc)

    # if SETTINGS.WRITE_PICKLE:
    #     with Path(directory, "quacc_results.pkl").open("wb") as f:
    #         pickle.dump(task_doc, f)

    if store:
        results_to_db(store, task_doc)

=======
>>>>>>> b6fd1956
    return task_doc<|MERGE_RESOLUTION|>--- conflicted
+++ resolved
@@ -501,73 +501,4 @@
     if store:
         results_to_db(store, task_doc)
 
-<<<<<<< HEAD
-    return task_doc
-
-
-def summarize_vib_and_thermo(
-    vib: Vibrations,
-    igt: IdealGasThermo,
-    temperature: float = 298.15,
-    pressure: float = 1.0,
-    charge_and_multiplicity: tuple[int, int] | None = None,
-    additional_fields: dict[str, Any] | None = None,
-    store: Store | bool | None = None,
-) -> VibThermoSchema:
-    """
-    Get tabulated results from an ASE Vibrations run and ASE IdealGasThermo object and
-    store them in a database-friendly format.
-
-    Parameters
-    ----------
-    vib
-        ASE Vibrations object.
-    igt
-        ASE IdealGasThermo object.
-    temperature
-        Temperature in Kelvins.
-    pressure
-        Pressure in bar.
-    charge_and_multiplicity
-        Charge and spin multiplicity of the Atoms object, only used for Molecule
-        metadata.
-    additional_fields
-        Additional fields to add to the task document.
-    store
-        Maggma Store object to store the results in. If None,
-        `SETTINGS.STORE` will be used.
-
-    Returns
-    -------
-    VibThermoSchema
-        A dictionary that merges the `VibSchema` and `ThermoSchema`.
-    """
-    additional_fields = additional_fields or {}
-    store = SETTINGS.STORE if store is None else store
-
-    vib_task_doc = summarize_vib_run(
-        vib, charge_and_multiplicity=charge_and_multiplicity, store=False
-    )
-    thermo_task_doc = summarize_ideal_gas_thermo(
-        igt,
-        temperature=temperature,
-        pressure=pressure,
-        charge_and_multiplicity=charge_and_multiplicity,
-        store=False,
-    )
-
-    unsorted_task_doc = recursive_dict_merge(
-        vib_task_doc, thermo_task_doc, additional_fields
-    )
-    task_doc = clean_task_doc(unsorted_task_doc)
-
-    # if SETTINGS.WRITE_PICKLE:
-    #     with Path(directory, "quacc_results.pkl").open("wb") as f:
-    #         pickle.dump(task_doc, f)
-
-    if store:
-        results_to_db(store, task_doc)
-
-=======
->>>>>>> b6fd1956
     return task_doc