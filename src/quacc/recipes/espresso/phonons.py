--- conflicted
+++ resolved
@@ -197,12 +197,8 @@
 def phonon_dos_flow(
     atoms: Atoms,
     job_params: dict[str, Any] | None = None,
-<<<<<<< HEAD
+    job_decorators: dict[str, Callable | None] | None = None,
 ) -> PhononDosSchema:
-=======
-    job_decorators: dict[str, Callable | None] | None = None,
-) -> RunSchema:
->>>>>>> 5105127c
     """
     Function to carry out a phonon DOS calculation. The phonon calculation is carried out on a coarse q-grid, the force constants are calculated
     and extrapolated to a finer q-grid, and the phonon DOS is calculated.
