"""Common workflows for phonons."""

from __future__ import annotations

from importlib.util import find_spec
from typing import TYPE_CHECKING

from ase.atoms import Atoms
from monty.dev import requires

from quacc import job, subflow
from quacc.atoms.phonons import (
    get_atoms_supercell_by_phonopy,
    get_phonopy,
    phonopy_atoms_to_ase_atoms,
)
from quacc.runners.phonons import run_phonopy
from quacc.schemas.phonons import summarize_phonopy

has_phonopy = bool(find_spec("phonopy"))
has_seekpath = bool(find_spec("seekpath"))

if TYPE_CHECKING:
    from typing import Any

    from quacc import Job
    from quacc.schemas._aliases.phonons import PhononSchema

<<<<<<< HEAD
    if has_deps:
        pass
=======
    if has_phonopy:
        from phonopy import Phonopy
>>>>>>> a73891d4


@subflow
@requires(has_phonopy, "Phonopy must be installed. Run `pip install quacc[phonons]`")
@requires(has_seekpath, "Seekpath must be installed. Run `pip install quacc[phonons]`")
def phonon_subflow(
    displaced_atoms: Atoms,
    force_job: Job,
    non_displaced_atoms: Atoms | None = None,
    symprec: float = 1e-4,
    min_lengths: float | tuple[float, float, float] | None = 20.0,
    supercell_matrix: (
        tuple[tuple[int, int, int], tuple[int, int, int], tuple[int, int, int]] | None
    ) = None,
    displacement: float = 0.01,
    t_step: float = 10,
    t_min: float = 0,
    t_max: float = 1000,
    phonopy_kwargs: dict[str, Any] | None = None,
    additional_fields: dict[str, Any] | None = None,
) -> PhononSchema:
    """
    Calculate phonon properties.

    In Quacc the ASE constraints can be used to fix atoms. These atoms will
    not be displaced during the phonon calculation. This will greatly reduce
    the computational cost of the calculation. However, this is an important
    approximation and should be used with caution.

    Parameters
    ----------
    displaced_atoms
        Atoms object with calculator attached.
    force_job
        The static job to calculate the forces.
    non_displaced_atoms
        Additional atoms to add to the supercells i.e. fixed atoms.
        These atoms will not be displaced during the phonon calculation.
        Useful for adsorbates on surfaces with weak coupling etc.
        Important approximation, use with caution.
    symprec
        Precision for symmetry detection.
    min_lengths
        Minimum length of each lattice dimension (A).
    supercell_matrix
        The supercell matrix to use. If specified, it will override any
        value specified by `min_lengths`.
    displacement
        Atomic displacement (A).
    t_step
        Temperature step (K).
    t_min
        Min temperature (K).
    t_max
        Max temperature (K).
    phonopy_kwargs
        Additional kwargs to pass to the Phonopy class.
    additional_fields
        Additional fields to add to the output schema.

    Returns
    -------
    PhononSchema
        Dictionary of results from [quacc.schemas.phonons.summarize_phonopy][]
    """

    non_displaced_atoms = non_displaced_atoms or Atoms()

    phonopy = get_phonopy(
        displaced_atoms,
        min_lengths=min_lengths,
        supercell_matrix=supercell_matrix,
        symprec=symprec,
        displacement=displacement,
        phonopy_kwargs=phonopy_kwargs,
    )

    if non_displaced_atoms:
        non_displaced_atoms = get_atoms_supercell_by_phonopy(
            non_displaced_atoms, phonopy.supercell_matrix
        )

    supercells = [
        phonopy_atoms_to_ase_atoms(s) + non_displaced_atoms
        for s in phonopy.supercells_with_displacements
    ]

    @subflow
    def _get_forces_subflow(supercells: list[Atoms]) -> list[dict]:
        return [
            force_job(supercell) for supercell in supercells if supercell is not None
        ]

    @job
    def _thermo_job(
        atoms: Atoms,
        phonopy,
        force_job_results: list[dict],
        t_step,
        t_min,
        t_max,
        additional_fields,
    ) -> PhononSchema:
        parameters = force_job_results[-1].get("parameters")
        forces = [
            output["results"]["forces"][: len(phonopy.supercell)]
            for output in force_job_results
        ]
        phonopy_results = run_phonopy(
            phonopy,
            forces,
            symmetrize=bool(non_displaced_atoms),
            t_step=t_step,
            t_min=t_min,
            t_max=t_max,
        )

        return summarize_phonopy(
            phonopy,
            atoms,
            phonopy_results.directory,
            parameters=parameters,
            additional_fields=additional_fields,
        )

    force_job_results = _get_forces_subflow(supercells)
    return _thermo_job(
        displaced_atoms,
        phonopy,
        force_job_results,
        t_step,
        t_min,
        t_max,
        additional_fields,
    )<|MERGE_RESOLUTION|>--- conflicted
+++ resolved
@@ -26,13 +26,8 @@
     from quacc import Job
     from quacc.schemas._aliases.phonons import PhononSchema
 
-<<<<<<< HEAD
-    if has_deps:
-        pass
-=======
     if has_phonopy:
         from phonopy import Phonopy
->>>>>>> a73891d4
 
 
 @subflow
