--- conflicted
+++ resolved
@@ -94,11 +94,6 @@
         param_swaps=job_params,
         decorators=job_decorators,
     )
-<<<<<<< HEAD
-    if run_relax and not non_displaced_atoms:
-        displaced_atoms = relax_job_(displaced_atoms)["atoms"]
-=======
->>>>>>> bd453018
 
     return phonon_subflow(
         displaced_atoms,
