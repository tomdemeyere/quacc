"""Utility functions for running ASE calculators with ASE-based methods."""

from __future__ import annotations

import logging
import sys
from importlib.util import find_spec
from shutil import copy, copytree
from typing import TYPE_CHECKING, Callable

import numpy as np
from ase.calculators import calculator
from ase.filters import FrechetCellFilter
from ase.io import Trajectory, read
from ase.md.verlet import VelocityVerlet
from ase.optimize import BFGS
from ase.vibrations import Vibrations
from monty.dev import requires
from monty.os.path import zpath

from quacc import SETTINGS
from quacc.atoms.core import copy_atoms
from quacc.runners._base import BaseRunner
from quacc.runners.prep import terminate
from quacc.utils.dicts import recursive_dict_merge
from quacc.utils.units import convert_md_units

LOGGER = logging.getLogger(__name__)

has_sella = bool(find_spec("sella"))


if TYPE_CHECKING:
    from pathlib import Path
    from typing import Any, TypedDict

    from ase.atoms import Atoms
<<<<<<< HEAD
    from ase.md.md import MolecularDynamics
=======
    from ase.calculators.calculator import Calculator
>>>>>>> 1e23a50b
    from ase.optimize.optimize import Optimizer

    from quacc.utils.files import Filenames, SourceDirectory

    class OptParams(TypedDict, total=False):
        """
        Type hint for `opt_params` used throughout quacc.
        """

        fmax: float
        max_steps: int
        optimizer: Optimizer = BFGS
        optimizer_kwargs: OptimizerKwargs | None
        store_intermediate_results: bool
        fn_hook: Callable | None
        run_kwargs: dict[str, Any] | None

    class OptimizerKwargs(TypedDict, total=False):
        """
        Type hint for `optimizer_kwargs` in [quacc.runners.ase.Runner.run_opt][].
        """

        restart: Path | str | None  # default = None
        append_trajectory: bool  # default = False

    class VibKwargs(TypedDict, total=False):
        """
        Type hint for `vib_kwargs` in [quacc.runners.ase.Runner.run_vib][].
        """

        indices: list[int] | None  # default = None
        delta: float  # default = 0.01
        nfree: int  # default = 2


class Runner(BaseRunner):
    """
    Run various types of calculations in a scratch directory and copy the results back
    to the original directory. Note: This function does not modify the atoms object in-place.
    """
<<<<<<< HEAD
    # Copy atoms so we don't modify it in-place
    atoms = copy_atoms(atoms)

    # Perform staging operations
    tmpdir, job_results_dir = calc_setup(atoms, copy_files=copy_files)

    # Set defaults
    optimizer_kwargs = recursive_dict_merge(
        {
            "logfile": "-" if SETTINGS.DEBUG else tmpdir / "opt.log",
            "restart": tmpdir / "opt.json",
        },
        optimizer_kwargs,
    )
    run_kwargs = run_kwargs or {}

    # Check if trajectory kwarg is specified
    if "trajectory" in optimizer_kwargs:
        msg = "Quacc does not support setting the `trajectory` kwarg."
        raise ValueError(msg)

    # Handle optimizer kwargs
    if optimizer.__name__.startswith("SciPy"):
        optimizer_kwargs.pop("restart", None)
    elif optimizer.__name__ == "Sella":
        _set_sella_kwargs(atoms, optimizer_kwargs)
    elif optimizer.__name__ == "IRC":
        optimizer_kwargs.pop("restart", None)

    # Define the Trajectory object
    traj_file = tmpdir / "opt.traj"
    traj = Trajectory(traj_file, "w", atoms=atoms)
    optimizer_kwargs["trajectory"] = traj

    # Set volume relaxation constraints, if relevant
    if relax_cell and atoms.pbc.any():
        atoms = FrechetCellFilter(atoms)

    # Run optimization
    try:
        with traj, optimizer(atoms, **optimizer_kwargs) as dyn:
            if optimizer.__name__.startswith("SciPy"):
                # https://gitlab.com/ase/ase/-/issues/1475
                dyn.run(fmax=fmax, steps=max_steps, **run_kwargs)
            else:
                for i, _ in enumerate(
                    dyn.irun(fmax=fmax, steps=max_steps, **run_kwargs)
                ):
                    if store_intermediate_results:
                        _copy_intermediate_files(
                            tmpdir,
                            i,
                            files_to_ignore=[
                                traj_file,
                                optimizer_kwargs["restart"],
                                optimizer_kwargs["logfile"],
                            ],
                        )
                    if fn_hook:
                        fn_hook(dyn)
    except Exception as exception:
        terminate(tmpdir, exception)

    # Store the trajectory atoms
    dyn.traj_atoms = read(traj_file, index=":")

    # Perform cleanup operations
    calc_cleanup(get_final_atoms_from_dynamics(dyn), tmpdir, job_results_dir)

    return dyn


def run_md(
    atoms: Atoms,
    timestep: float = 1.0,
    steps: int = 500,
    dynamics: MolecularDynamics = VelocityVerlet,
    dynamics_kwargs: dict[str, Any] | None = None,
    copy_files: SourceDirectory | dict[SourceDirectory, Filenames] | None = None,
) -> MolecularDynamics:
    """
    Run an ASE-based MD in a scratch directory and copy the results back to
    the original directory. This can be useful if file I/O is slow in the working
    directory, so long as file transfer speeds are reasonable.

    This is a wrapper around the dynamical object in ASE. Note: This function does not
    modify the atoms object in-place.

    Parameters
    ----------
    atoms
        The Atoms object to run the calculation on.
    timestep
        The time step in femtoseconds.
    steps
        Maximum number of steps to run
    dynamics
        MolecularDynamics class to use, from `ase.md.md.MolecularDynamics`.
    dynamics_kwargs
        Dictionary of kwargs for the dynamics. Takes all valid kwargs for ASE
        MolecularDynamics classes.
    copy_files
        Files to copy (and decompress) from source to the runtime directory.

    Returns
    -------
    Dymamics
        The ASE MolecularDynamics object.
    """

    # Copy atoms so we don't modify it in-place
    atoms = copy_atoms(atoms)

    # Perform staging operations
    tmpdir, job_results_dir = calc_setup(atoms, copy_files=copy_files)

    # Set defaults
    dynamics_kwargs = recursive_dict_merge(
        {"logfile": "-" if SETTINGS.DEBUG else tmpdir / "dyn.log"}, dynamics_kwargs
    )

    dynamics_kwargs["timestep"] = timestep

    dynamics_kwargs = _md_params_handler(dynamics_kwargs)
    dynamics_kwargs = convert_md_units(dynamics_kwargs)

    timestep = dynamics_kwargs.pop("timestep", timestep)

    traj_filename = tmpdir / "opt.traj"
    traj = Trajectory(traj_filename, "w", atoms=atoms)
    dynamics_kwargs["trajectory"] = traj

    # Run calculation
    with traj, dynamics(atoms, timestep=timestep, **dynamics_kwargs) as dyn:
        dyn.run(steps=steps)

    # Store the trajectory atoms
    dyn.traj_atoms = read(traj_filename, index=":")

    # Perform cleanup operations
    calc_cleanup(get_final_atoms_from_dynamics(dyn), tmpdir, job_results_dir)

    return dyn


def run_vib(
    atoms: Atoms,
    vib_kwargs: VibKwargs | None = None,
    copy_files: SourceDirectory | dict[SourceDirectory, Filenames] | None = None,
) -> Vibrations:
    """
    Run an ASE-based vibration analysis in a scratch directory and copy the results back
    to the original directory. This can be useful if file I/O is slow in the working
    directory, so long as file transfer speeds are reasonable.

    This is a wrapper around the vibrations module in ASE. Note: This function
    does not modify the atoms object in-place.

    Parameters
    ----------
    atoms
        The Atoms object to run the calculation on.
    vib_kwargs
        Dictionary of kwargs for the [ase.vibrations.Vibrations][] class.
    copy_files
        Files to copy (and decompress) from source to the runtime directory.

    Returns
    -------
    Vibrations
        The updated Vibrations module
    """
    # Copy atoms so we don't modify it in-place
    atoms = copy_atoms(atoms)
=======
>>>>>>> 1e23a50b

    def __init__(
        self,
        atoms: Atoms,
        calculator: Calculator,
        copy_files: SourceDirectory | dict[SourceDirectory, Filenames] | None = None,
    ) -> None:
        """
        Initialize the Runner object.

        Parameters
        ----------
        atoms
            The Atoms object to run calculations on.
        calculator
            The instantiated ASE calculator object to attach to the Atoms object.
        copy_files
            Files to copy (and decompress) from source to the runtime directory.

        Returns
        -------
        None
        """
        atoms = copy_atoms(atoms)
        atoms.calc = calculator
        super().__init__(atoms, copy_files=copy_files)

    def run_calc(
        self, geom_file: str | None = None, properties: list[str] | None = None
    ) -> Atoms:
        """
        This is a wrapper around `atoms.calc.calculate()`.

        Parameters
        ----------
        geom_file
            The filename of the log file that contains the output geometry, used to
            update the atoms object's positions and cell after a job. It is better
            to specify this rather than relying on ASE to update the positions, as the
            latter behavior varies between codes.
        properties
            List of properties to calculate. Defaults to ["energy"] if `None`.

        Returns
        -------
        Atoms
            The updated Atoms object.
        """
        if properties is None:
            properties = ["energy"]

        # Run calculation
        try:
            self.atoms.calc.calculate(self.atoms, properties, calculator.all_changes)
        except Exception as exception:
            terminate(self.tmpdir, exception)

        # Most ASE calculators do not update the atoms object in-place with a call
        # to .get_potential_energy(), which is important if an internal optimizer is
        # used. This section is done to ensure that the atoms object is updated to
        # the final geometry if `geom_file` is provided.
        # Note: We have to be careful to make sure we don't lose the calculator
        # object, as this contains important information such as the parameters
        # and output properties (e.g. final magnetic moments).
        if geom_file:
            atoms_new = read(zpath(self.tmpdir / geom_file))
            if isinstance(atoms_new, list):
                atoms_new = atoms_new[-1]

            # Make sure the atom indices didn't get updated somehow (sanity check).
            # If this happens, there is a serious problem.
            if (
                np.array_equal(
                    atoms_new.get_atomic_numbers(), self.atoms.get_atomic_numbers()
                )
                is False
            ):
                raise ValueError(
                    "Atomic numbers do not match between atoms and geom_file."
                )

            self.atoms.positions = atoms_new.positions
            self.atoms.cell = atoms_new.cell

        # Perform cleanup operations
        self.cleanup()

        return self.atoms

    def run_opt(
        self,
        relax_cell: bool = False,
        fmax: float = 0.01,
        max_steps: int = 1000,
        optimizer: Optimizer = BFGS,
        optimizer_kwargs: OptimizerKwargs | None = None,
        store_intermediate_results: bool = False,
        fn_hook: Callable | None = None,
        run_kwargs: dict[str, Any] | None = None,
    ) -> Optimizer:
        """
        This is a wrapper around the optimizers in ASE.

        Parameters
        ----------
        relax_cell
            Whether to relax the unit cell shape and volume.
        fmax
            Tolerance for the force convergence (in eV/A).
        max_steps
            Maximum number of steps to take.
        optimizer
            Optimizer class to use.
        optimizer_kwargs
            Dictionary of kwargs for the optimizer. Takes all valid kwargs for ASE
            Optimizer classes. Refer to `_set_sella_kwargs` for Sella-related
            kwargs and how they are set.
        store_intermediate_results
            Whether to store the files generated at each intermediate step in the
            optimization. If enabled, they will be stored in a directory named
            `stepN` where `N` is the step number, starting at 0.
        fn_hook
            A custom function to call after each step of the optimization.
            The function must take the instantiated dynamics class as
            its only argument.
        run_kwargs
            Dictionary of kwargs for the `run()` method of the optimizer.

        Returns
        -------
        Optimizer
            The ASE Optimizer object.
        """
        # Set defaults
        optimizer_kwargs = recursive_dict_merge(
            {
                "logfile": "-" if SETTINGS.DEBUG else self.tmpdir / "opt.log",
                "restart": self.tmpdir / "opt.json",
            },
            optimizer_kwargs,
        )
        run_kwargs = run_kwargs or {}
        traj_filename = "opt.traj"

        # Check if trajectory kwarg is specified
        if "trajectory" in optimizer_kwargs:
            msg = "Quacc does not support setting the `trajectory` kwarg."
            raise ValueError(msg)

        # Handle optimizer kwargs
        if optimizer.__name__.startswith("SciPy"):
            optimizer_kwargs.pop("restart", None)
        elif optimizer.__name__ == "Sella":
            self._set_sella_kwargs(optimizer_kwargs)
        elif optimizer.__name__ == "IRC":
            optimizer_kwargs.pop("restart", None)

        # Define the Trajectory object
        traj_file = self.tmpdir / traj_filename
        traj = Trajectory(traj_file, "w", atoms=self.atoms)
        optimizer_kwargs["trajectory"] = traj

        # Set volume relaxation constraints, if relevant
        if relax_cell and self.atoms.pbc.any():
            self.atoms = FrechetCellFilter(self.atoms)

        # Run optimization
        try:
            with traj, optimizer(self.atoms, **optimizer_kwargs) as dyn:
                if optimizer.__name__.startswith("SciPy"):
                    # https://gitlab.coms/ase/ase/-/issues/1475
                    dyn.run(fmax=fmax, steps=max_steps, **run_kwargs)
                else:
                    for i, _ in enumerate(
                        dyn.irun(fmax=fmax, steps=max_steps, **run_kwargs)
                    ):
                        if store_intermediate_results:
                            self._copy_intermediate_files(
                                i,
                                files_to_ignore=[
                                    traj_file,
                                    optimizer_kwargs["restart"],
                                    optimizer_kwargs["logfile"],
                                ],
                            )
                        if fn_hook:
                            fn_hook(dyn)
        except Exception as exception:
            terminate(self.tmpdir, exception)

        # Perform cleanup operations
        self.cleanup()
        traj.filename = zpath(self.job_results_dir / traj_filename)
        dyn.trajectory = traj

        return dyn

    def run_vib(self, vib_kwargs: VibKwargs | None = None) -> Vibrations:
        """
        Run an ASE-based vibration analysis in a scratch directory and copy the results back
        to the original directory. This can be useful if file I/O is slow in the working
        directory, so long as file transfer speeds are reasonable.

        This is a wrapper around the vibrations module in ASE.

        Parameters
        ----------
        vib_kwargs
            Dictionary of kwargs for the [ase.vibrations.Vibrations][] class.

        Returns
        -------
        Vibrations
            The updated Vibrations module
        """
        # Set defaults
        vib_kwargs = vib_kwargs or {}

        # Run calculation
        vib = Vibrations(self.atoms, name=str(self.tmpdir / "vib"), **vib_kwargs)
        try:
            vib.run()
        except Exception as exception:
            terminate(self.tmpdir, exception)

        # Summarize run
        vib.summary(
            log=sys.stdout if SETTINGS.DEBUG else str(self.tmpdir / "vib_summary.log")
        )

        # Perform cleanup operations
        self.cleanup()

        return vib

    def _copy_intermediate_files(
        self, step_number: int, files_to_ignore: list[Path] | None = None
    ) -> None:
        """
        Copy all files in the working directory to a subdirectory named `stepN` where `N`
        is the step number. This is useful for storing intermediate files generated during
        an ASE relaaxation.

        Parameters
        ----------
        step_number
            The step number.
        files_to_ignore
            A list of files to ignore when copying files to the subdirectory.

        Returns
        -------
        None
        """
        files_to_ignore = files_to_ignore or []
        store_path = self.tmpdir / f"step{step_number}"
        store_path.mkdir()
        for item in self.tmpdir.iterdir():
            if not item.name.startswith("step") and item not in files_to_ignore:
                if item.is_file():
                    copy(item, store_path)
                elif item.is_dir():
                    copytree(item, store_path / item.name)

    @requires(has_sella, "Sella must be installed. Refer to the quacc documentation.")
    def _set_sella_kwargs(self, optimizer_kwargs: dict[str, Any]) -> None:
        """
        Modifies the `optimizer_kwargs` in-place to address various Sella-related
        parameters. This function does the following for the specified key/value pairs in
        `optimizer_kwargs`:

        1. Sets `order = 0` if not specified (i.e. minimization rather than TS
        by default).

        2. If `internal` is not defined and not `atoms.pbc.any()`, set it to `True`.

        Parameters
        ----------
        optimizer_kwargs
            The kwargs for the Sella optimizer.

        Returns
        -------
        None
        """
        if "order" not in optimizer_kwargs:
            optimizer_kwargs["order"] = 0

<<<<<<< HEAD
def _copy_intermediate_files(
    tmpdir: Path, step_number: int, files_to_ignore: list[Path] | None = None
) -> None:
    """
    Copy all files in the working directory to a subdirectory named `stepN` where `N`
    is the step number. This is useful for storing intermediate files generated during
    an ASE relaaxation.

    Parameters
    ----------
    tmpdir
        The working directory.
    step_number
        The step number.
    files_to_ignore
        A list of files to ignore when copying files to the subdirectory.

    Returns
    -------
    None
    """
    files_to_ignore = files_to_ignore or []
    store_path = tmpdir / f"step{step_number}"
    store_path.mkdir()
    for item in tmpdir.iterdir():
        if not item.name.startswith("step") and item not in files_to_ignore:
            if item.is_file():
                copy(item, store_path)
            elif item.is_dir():
                copytree(item, store_path / item.name)


def _md_params_handler(dynamics_kwargs: dict[str, Any]) -> None:
    """
    Helper function to handle deprecated MD parameters.

    Parameters
    ----------
    dynamics_kwargs
        Dictionary of keyword arguments for the molecular dynamics calculation.

    Returns
    -------
    None
    """

    if "trajectory" in dynamics_kwargs:
        msg = "Quacc does not support setting the `trajectory` kwarg."
        raise ValueError(msg)

    if "temperature" in dynamics_kwargs or "temp" in dynamics_kwargs:
        LOGGER.warning(
            "In quacc `temperature`, `temp` and `temperature_K` are"
            " equivalent and will be interpreted in Kelvin."
        )
        dynamics_kwargs["temperature_K"] = dynamics_kwargs.pop(
            "temperature", None
        ) or dynamics_kwargs.pop("temp", None)

    if "pressure" in dynamics_kwargs:
        LOGGER.warning(
            "In quacc `pressure` and `pressure_au` are equivalent and will be"
            " interpreted in GPA."
        )
        dynamics_kwargs["pressure_au"] = dynamics_kwargs.pop("pressure")

    if "pressure_au" in dynamics_kwargs:
        LOGGER.warning(
            "In quacc `pressure` and `pressure_au` are equivalent and will be"
            " interpreted in GPA."
        )

    if "compressibility" in dynamics_kwargs:
        LOGGER.warning(
            "In quacc `compressibility` and `compressibility_au` are equivalent"
            " and will be interpreted in 1/GPa."
        )
        dynamics_kwargs["compressibility_au"] = dynamics_kwargs.pop("compressibility")

    if "compressibility_au" in dynamics_kwargs:
        LOGGER.warning(
            "In quacc `compressibility` and `compressibility_au` are equivalent"
            " and will be interpreted in 1/GPa."
        )

    if "dt" in dynamics_kwargs:
        LOGGER.warning(
            "The `dt` kwarg is ASE deprecated and will"
            " be interpreted as `timestep` in Quacc."
        )
        dynamics_kwargs["timestep"] = dynamics_kwargs.pop("dt")

    if "fixcm" in dynamics_kwargs:
        LOGGER.warning("`fixcm` is interpreted as `fix_com` in Quacc.")

    if "fixrot" in dynamics_kwargs:
        LOGGER.warning("`fixrot` is interpreted as `fix_rot` in Quacc.")

    if "fix_com" in dynamics_kwargs:
        dynamics_kwargs["fixcm"] = dynamics_kwargs.pop("fix_com")

    if "fix_rot" in dynamics_kwargs:
        dynamics_kwargs["fixrot"] = dynamics_kwargs.pop("fix_rot")

    return dynamics_kwargs
=======
        if not self.atoms.pbc.any() and "internal" not in optimizer_kwargs:
            optimizer_kwargs["internal"] = True
>>>>>>> 1e23a50b
<|MERGE_RESOLUTION|>--- conflicted
+++ resolved
@@ -35,11 +35,8 @@
     from typing import Any, TypedDict
 
     from ase.atoms import Atoms
-<<<<<<< HEAD
+    from ase.calculators.calculator import Calculator
     from ase.md.md import MolecularDynamics
-=======
-    from ase.calculators.calculator import Calculator
->>>>>>> 1e23a50b
     from ase.optimize.optimize import Optimizer
 
     from quacc.utils.files import Filenames, SourceDirectory
@@ -80,183 +77,6 @@
     Run various types of calculations in a scratch directory and copy the results back
     to the original directory. Note: This function does not modify the atoms object in-place.
     """
-<<<<<<< HEAD
-    # Copy atoms so we don't modify it in-place
-    atoms = copy_atoms(atoms)
-
-    # Perform staging operations
-    tmpdir, job_results_dir = calc_setup(atoms, copy_files=copy_files)
-
-    # Set defaults
-    optimizer_kwargs = recursive_dict_merge(
-        {
-            "logfile": "-" if SETTINGS.DEBUG else tmpdir / "opt.log",
-            "restart": tmpdir / "opt.json",
-        },
-        optimizer_kwargs,
-    )
-    run_kwargs = run_kwargs or {}
-
-    # Check if trajectory kwarg is specified
-    if "trajectory" in optimizer_kwargs:
-        msg = "Quacc does not support setting the `trajectory` kwarg."
-        raise ValueError(msg)
-
-    # Handle optimizer kwargs
-    if optimizer.__name__.startswith("SciPy"):
-        optimizer_kwargs.pop("restart", None)
-    elif optimizer.__name__ == "Sella":
-        _set_sella_kwargs(atoms, optimizer_kwargs)
-    elif optimizer.__name__ == "IRC":
-        optimizer_kwargs.pop("restart", None)
-
-    # Define the Trajectory object
-    traj_file = tmpdir / "opt.traj"
-    traj = Trajectory(traj_file, "w", atoms=atoms)
-    optimizer_kwargs["trajectory"] = traj
-
-    # Set volume relaxation constraints, if relevant
-    if relax_cell and atoms.pbc.any():
-        atoms = FrechetCellFilter(atoms)
-
-    # Run optimization
-    try:
-        with traj, optimizer(atoms, **optimizer_kwargs) as dyn:
-            if optimizer.__name__.startswith("SciPy"):
-                # https://gitlab.com/ase/ase/-/issues/1475
-                dyn.run(fmax=fmax, steps=max_steps, **run_kwargs)
-            else:
-                for i, _ in enumerate(
-                    dyn.irun(fmax=fmax, steps=max_steps, **run_kwargs)
-                ):
-                    if store_intermediate_results:
-                        _copy_intermediate_files(
-                            tmpdir,
-                            i,
-                            files_to_ignore=[
-                                traj_file,
-                                optimizer_kwargs["restart"],
-                                optimizer_kwargs["logfile"],
-                            ],
-                        )
-                    if fn_hook:
-                        fn_hook(dyn)
-    except Exception as exception:
-        terminate(tmpdir, exception)
-
-    # Store the trajectory atoms
-    dyn.traj_atoms = read(traj_file, index=":")
-
-    # Perform cleanup operations
-    calc_cleanup(get_final_atoms_from_dynamics(dyn), tmpdir, job_results_dir)
-
-    return dyn
-
-
-def run_md(
-    atoms: Atoms,
-    timestep: float = 1.0,
-    steps: int = 500,
-    dynamics: MolecularDynamics = VelocityVerlet,
-    dynamics_kwargs: dict[str, Any] | None = None,
-    copy_files: SourceDirectory | dict[SourceDirectory, Filenames] | None = None,
-) -> MolecularDynamics:
-    """
-    Run an ASE-based MD in a scratch directory and copy the results back to
-    the original directory. This can be useful if file I/O is slow in the working
-    directory, so long as file transfer speeds are reasonable.
-
-    This is a wrapper around the dynamical object in ASE. Note: This function does not
-    modify the atoms object in-place.
-
-    Parameters
-    ----------
-    atoms
-        The Atoms object to run the calculation on.
-    timestep
-        The time step in femtoseconds.
-    steps
-        Maximum number of steps to run
-    dynamics
-        MolecularDynamics class to use, from `ase.md.md.MolecularDynamics`.
-    dynamics_kwargs
-        Dictionary of kwargs for the dynamics. Takes all valid kwargs for ASE
-        MolecularDynamics classes.
-    copy_files
-        Files to copy (and decompress) from source to the runtime directory.
-
-    Returns
-    -------
-    Dymamics
-        The ASE MolecularDynamics object.
-    """
-
-    # Copy atoms so we don't modify it in-place
-    atoms = copy_atoms(atoms)
-
-    # Perform staging operations
-    tmpdir, job_results_dir = calc_setup(atoms, copy_files=copy_files)
-
-    # Set defaults
-    dynamics_kwargs = recursive_dict_merge(
-        {"logfile": "-" if SETTINGS.DEBUG else tmpdir / "dyn.log"}, dynamics_kwargs
-    )
-
-    dynamics_kwargs["timestep"] = timestep
-
-    dynamics_kwargs = _md_params_handler(dynamics_kwargs)
-    dynamics_kwargs = convert_md_units(dynamics_kwargs)
-
-    timestep = dynamics_kwargs.pop("timestep", timestep)
-
-    traj_filename = tmpdir / "opt.traj"
-    traj = Trajectory(traj_filename, "w", atoms=atoms)
-    dynamics_kwargs["trajectory"] = traj
-
-    # Run calculation
-    with traj, dynamics(atoms, timestep=timestep, **dynamics_kwargs) as dyn:
-        dyn.run(steps=steps)
-
-    # Store the trajectory atoms
-    dyn.traj_atoms = read(traj_filename, index=":")
-
-    # Perform cleanup operations
-    calc_cleanup(get_final_atoms_from_dynamics(dyn), tmpdir, job_results_dir)
-
-    return dyn
-
-
-def run_vib(
-    atoms: Atoms,
-    vib_kwargs: VibKwargs | None = None,
-    copy_files: SourceDirectory | dict[SourceDirectory, Filenames] | None = None,
-) -> Vibrations:
-    """
-    Run an ASE-based vibration analysis in a scratch directory and copy the results back
-    to the original directory. This can be useful if file I/O is slow in the working
-    directory, so long as file transfer speeds are reasonable.
-
-    This is a wrapper around the vibrations module in ASE. Note: This function
-    does not modify the atoms object in-place.
-
-    Parameters
-    ----------
-    atoms
-        The Atoms object to run the calculation on.
-    vib_kwargs
-        Dictionary of kwargs for the [ase.vibrations.Vibrations][] class.
-    copy_files
-        Files to copy (and decompress) from source to the runtime directory.
-
-    Returns
-    -------
-    Vibrations
-        The updated Vibrations module
-    """
-    # Copy atoms so we don't modify it in-place
-    atoms = copy_atoms(atoms)
-=======
->>>>>>> 1e23a50b
 
     def __init__(
         self,
@@ -492,6 +312,69 @@
 
         return vib
 
+    def run_md(
+        self,
+        timestep: float = 1.0,
+        steps: int = 500,
+        dynamics: MolecularDynamics = VelocityVerlet,
+        dynamics_kwargs: dict[str, Any] | None = None,
+    ) -> MolecularDynamics:
+        """
+        Run an ASE-based MD in a scratch directory and copy the results back to
+        the original directory. This can be useful if file I/O is slow in the working
+        directory, so long as file transfer speeds are reasonable.
+
+        This is a wrapper around the dynamical object in ASE. Note: This function does not
+        modify the atoms object in-place.
+
+        Parameters
+        ----------
+        timestep
+            The time step in femtoseconds.
+        steps
+            Maximum number of steps to run
+        dynamics
+            MolecularDynamics class to use, from `ase.md.md.MolecularDynamics`.
+        dynamics_kwargs
+            Dictionary of kwargs for the dynamics. Takes all valid kwargs for ASE
+            MolecularDynamics classes.
+
+        Returns
+        -------
+        Dymamics
+            The ASE MolecularDynamics object.
+        """
+
+        # Set defaults
+        dynamics_kwargs = recursive_dict_merge(
+            {"logfile": "-" if SETTINGS.DEBUG else self.tmpdir / "dyn.log"}, dynamics_kwargs
+        )
+
+        dynamics_kwargs["timestep"] = timestep
+
+        dynamics_kwargs = self._md_params_handler(dynamics_kwargs)
+        dynamics_kwargs = convert_md_units(dynamics_kwargs)
+
+        timestep = dynamics_kwargs.pop("timestep", timestep)
+
+        traj_filename = self.tmpdir / "opt.traj"
+        traj = Trajectory(traj_filename, "w", atoms=self.atoms)
+        dynamics_kwargs["trajectory"] = traj
+
+        # Run calculation
+        with traj, dynamics(self.atoms, timestep=timestep, **dynamics_kwargs) as dyn:
+            dyn.run(steps=steps)
+
+        # Store the trajectory atoms
+        dyn.traj_atoms = read(traj_filename, index=":")
+
+        # Perform cleanup operations
+        self.cleanup()
+        traj.filename = zpath(self.job_results_dir / traj_filename)
+        dyn.trajectory = traj
+
+        return dyn
+
     def _copy_intermediate_files(
         self, step_number: int, files_to_ignore: list[Path] | None = None
     ) -> None:
@@ -545,113 +428,79 @@
         if "order" not in optimizer_kwargs:
             optimizer_kwargs["order"] = 0
 
-<<<<<<< HEAD
-def _copy_intermediate_files(
-    tmpdir: Path, step_number: int, files_to_ignore: list[Path] | None = None
-) -> None:
-    """
-    Copy all files in the working directory to a subdirectory named `stepN` where `N`
-    is the step number. This is useful for storing intermediate files generated during
-    an ASE relaaxation.
-
-    Parameters
-    ----------
-    tmpdir
-        The working directory.
-    step_number
-        The step number.
-    files_to_ignore
-        A list of files to ignore when copying files to the subdirectory.
-
-    Returns
-    -------
-    None
-    """
-    files_to_ignore = files_to_ignore or []
-    store_path = tmpdir / f"step{step_number}"
-    store_path.mkdir()
-    for item in tmpdir.iterdir():
-        if not item.name.startswith("step") and item not in files_to_ignore:
-            if item.is_file():
-                copy(item, store_path)
-            elif item.is_dir():
-                copytree(item, store_path / item.name)
-
-
-def _md_params_handler(dynamics_kwargs: dict[str, Any]) -> None:
-    """
-    Helper function to handle deprecated MD parameters.
-
-    Parameters
-    ----------
-    dynamics_kwargs
-        Dictionary of keyword arguments for the molecular dynamics calculation.
-
-    Returns
-    -------
-    None
-    """
-
-    if "trajectory" in dynamics_kwargs:
-        msg = "Quacc does not support setting the `trajectory` kwarg."
-        raise ValueError(msg)
-
-    if "temperature" in dynamics_kwargs or "temp" in dynamics_kwargs:
-        LOGGER.warning(
-            "In quacc `temperature`, `temp` and `temperature_K` are"
-            " equivalent and will be interpreted in Kelvin."
-        )
-        dynamics_kwargs["temperature_K"] = dynamics_kwargs.pop(
-            "temperature", None
-        ) or dynamics_kwargs.pop("temp", None)
-
-    if "pressure" in dynamics_kwargs:
-        LOGGER.warning(
-            "In quacc `pressure` and `pressure_au` are equivalent and will be"
-            " interpreted in GPA."
-        )
-        dynamics_kwargs["pressure_au"] = dynamics_kwargs.pop("pressure")
-
-    if "pressure_au" in dynamics_kwargs:
-        LOGGER.warning(
-            "In quacc `pressure` and `pressure_au` are equivalent and will be"
-            " interpreted in GPA."
-        )
-
-    if "compressibility" in dynamics_kwargs:
-        LOGGER.warning(
-            "In quacc `compressibility` and `compressibility_au` are equivalent"
-            " and will be interpreted in 1/GPa."
-        )
-        dynamics_kwargs["compressibility_au"] = dynamics_kwargs.pop("compressibility")
-
-    if "compressibility_au" in dynamics_kwargs:
-        LOGGER.warning(
-            "In quacc `compressibility` and `compressibility_au` are equivalent"
-            " and will be interpreted in 1/GPa."
-        )
-
-    if "dt" in dynamics_kwargs:
-        LOGGER.warning(
-            "The `dt` kwarg is ASE deprecated and will"
-            " be interpreted as `timestep` in Quacc."
-        )
-        dynamics_kwargs["timestep"] = dynamics_kwargs.pop("dt")
-
-    if "fixcm" in dynamics_kwargs:
-        LOGGER.warning("`fixcm` is interpreted as `fix_com` in Quacc.")
-
-    if "fixrot" in dynamics_kwargs:
-        LOGGER.warning("`fixrot` is interpreted as `fix_rot` in Quacc.")
-
-    if "fix_com" in dynamics_kwargs:
-        dynamics_kwargs["fixcm"] = dynamics_kwargs.pop("fix_com")
-
-    if "fix_rot" in dynamics_kwargs:
-        dynamics_kwargs["fixrot"] = dynamics_kwargs.pop("fix_rot")
-
-    return dynamics_kwargs
-=======
         if not self.atoms.pbc.any() and "internal" not in optimizer_kwargs:
             optimizer_kwargs["internal"] = True
->>>>>>> 1e23a50b
+
+    def _md_params_handler(dynamics_kwargs: dict[str, Any]) -> None:
+        """
+        Helper function to handle deprecated MD parameters.
+
+        Parameters
+        ----------
+        dynamics_kwargs
+            Dictionary of keyword arguments for the molecular dynamics calculation.
+
+        Returns
+        -------
+        None
+        """
+
+        if "trajectory" in dynamics_kwargs:
+            msg = "Quacc does not support setting the `trajectory` kwarg."
+            raise ValueError(msg)
+
+        if "temperature" in dynamics_kwargs or "temp" in dynamics_kwargs:
+            LOGGER.warning(
+                "In quacc `temperature`, `temp` and `temperature_K` are"
+                " equivalent and will be interpreted in Kelvin."
+            )
+            dynamics_kwargs["temperature_K"] = dynamics_kwargs.pop(
+                "temperature", None
+            ) or dynamics_kwargs.pop("temp", None)
+
+        if "pressure" in dynamics_kwargs:
+            LOGGER.warning(
+                "In quacc `pressure` and `pressure_au` are equivalent and will be"
+                " interpreted in GPA."
+            )
+            dynamics_kwargs["pressure_au"] = dynamics_kwargs.pop("pressure")
+
+        if "pressure_au" in dynamics_kwargs:
+            LOGGER.warning(
+                "In quacc `pressure` and `pressure_au` are equivalent and will be"
+                " interpreted in GPA."
+            )
+
+        if "compressibility" in dynamics_kwargs:
+            LOGGER.warning(
+                "In quacc `compressibility` and `compressibility_au` are equivalent"
+                " and will be interpreted in 1/GPa."
+            )
+            dynamics_kwargs["compressibility_au"] = dynamics_kwargs.pop("compressibility")
+
+        if "compressibility_au" in dynamics_kwargs:
+            LOGGER.warning(
+                "In quacc `compressibility` and `compressibility_au` are equivalent"
+                " and will be interpreted in 1/GPa."
+            )
+
+        if "dt" in dynamics_kwargs:
+            LOGGER.warning(
+                "The `dt` kwarg is ASE deprecated and will"
+                " be interpreted as `timestep` in Quacc."
+            )
+            dynamics_kwargs["timestep"] = dynamics_kwargs.pop("dt")
+
+        if "fixcm" in dynamics_kwargs:
+            LOGGER.warning("`fixcm` is interpreted as `fix_com` in Quacc.")
+
+        if "fixrot" in dynamics_kwargs:
+            LOGGER.warning("`fixrot` is interpreted as `fix_rot` in Quacc.")
+
+        if "fix_com" in dynamics_kwargs:
+            dynamics_kwargs["fixcm"] = dynamics_kwargs.pop("fix_com")
+
+        if "fix_rot" in dynamics_kwargs:
+            dynamics_kwargs["fixrot"] = dynamics_kwargs.pop("fix_rot")
+
+        return dynamics_kwargs