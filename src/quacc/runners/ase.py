"""Utility functions for running ASE calculators with ASE-based methods."""

from __future__ import annotations

import sys
<<<<<<< HEAD
import logging
=======
from shutil import copy, copytree
>>>>>>> 31693479
from typing import TYPE_CHECKING

import numpy as np
from ase.filters import FrechetCellFilter
from ase.io import Trajectory, read
from ase.md.verlet import VelocityVerlet
from ase.optimize import BFGS
from ase.units import fs
from ase.vibrations import Vibrations
from monty.dev import requires
from monty.os.path import zpath

from quacc import SETTINGS
from quacc.atoms.core import copy_atoms, get_final_atoms_from_dyn
from quacc.runners.prep import calc_cleanup, calc_setup
from quacc.utils.dicts import recursive_dict_merge

LOGGER = logging.getLogger(__name__)

try:
    from sella import Sella

except ImportError:
    Sella = None

if TYPE_CHECKING:
    from pathlib import Path
    from typing import Any, TypedDict

    from ase.atoms import Atoms
    from ase.optimize.optimize import Optimizer
    from ase.md.md import MolecularDynamics

    class OptimizerKwargs(TypedDict, total=False):
        """
        Type hint for `optimizer_kwargs` in [quacc.runners.ase.run_opt][].
        """

        restart: Path | str | None  # default = None
        append_trajectory: bool  # default = False

    class VibKwargs(TypedDict, total=False):
        """
        Type hint for `vib_kwargs` in [quacc.runners.ase.run_vib][].
        """

        indices: list[int] | None  # default = None
        delta: float  # default = 0.01
        nfree: int  # default = 2


def run_calc(
    atoms: Atoms,
    geom_file: str | None = None,
    copy_files: str | Path | list[str | Path] | None = None,
    get_forces: bool = False,
) -> Atoms:
    """
    Run a calculation in a scratch directory and copy the results back to the original
    directory. This can be useful if file I/O is slow in the working directory, so long
    as file transfer speeds are reasonable.

    This is a wrapper around atoms.get_potential_energy(). Note: This function
    does not modify the atoms object in-place.

    Parameters
    ----------
    atoms
        The Atoms object to run the calculation on.
    geom_file
        The filename of the log file that contains the output geometry, used to
        update the atoms object's positions and cell after a job. It is better
        to specify this rather than relying on ASE's
        atoms.get_potential_energy() function to update the positions, as this
        varies between codes.
    copy_files
        Filenames to copy from source to scratch directory.
    get_forces
        Whether to use `atoms.get_forces()` instead of `atoms.get_potential_energy()`.

    Returns
    -------
    Atoms
        The updated Atoms object.
    """

    # Copy atoms so we don't modify it in-place
    atoms = copy_atoms(atoms)

    # Perform staging operations
    tmpdir, job_results_dir = calc_setup(atoms, copy_files=copy_files)

    # Run calculation
    if get_forces:
        atoms.get_forces()
    else:
        atoms.get_potential_energy()

    # Most ASE calculators do not update the atoms object in-place with a call
    # to .get_potential_energy(), which is important if an internal optimizer is
    # used. This section is done to ensure that the atoms object is updated to
    # the final geometry if `geom_file` is provided.
    # Note: We have to be careful to make sure we don't lose the calculator
    # object, as this contains important information such as the parameters
    # and output properties (e.g. final magnetic moments).
    if geom_file:
        atoms_new = read(zpath(tmpdir / geom_file))
        if isinstance(atoms_new, list):
            atoms_new = atoms_new[-1]

        # Make sure the atom indices didn't get updated somehow (sanity check).
        # If this happens, there is a serious problem.
        if (
            np.array_equal(atoms_new.get_atomic_numbers(), atoms.get_atomic_numbers())
            is False
        ):
            raise ValueError("Atomic numbers do not match between atoms and geom_file.")

        atoms.positions = atoms_new.positions
        atoms.cell = atoms_new.cell

    # Perform cleanup operations
    calc_cleanup(atoms, tmpdir, job_results_dir)

    return atoms


def run_opt(
    atoms: Atoms,
    relax_cell: bool = False,
    fmax: float = 0.01,
    max_steps: int = 1000,
    optimizer: Optimizer = BFGS,
    optimizer_kwargs: OptimizerKwargs | None = None,
    store_intermediate_files: bool = False,
    run_kwargs: dict[str, Any] | None = None,
    copy_files: str | Path | list[str | Path] | None = None,
) -> Optimizer:
    """
    Run an ASE-based optimization in a scratch directory and copy the results back to
    the original directory. This can be useful if file I/O is slow in the working
    directory, so long as file transfer speeds are reasonable.

    This is a wrapper around the optimizers in ASE. Note: This function does not
    modify the atoms object in-place.

    Parameters
    ----------
    atoms
        The Atoms object to run the calculation on.
    relax_cell
        Whether to relax the unit cell shape and volume.
    fmax
        Tolerance for the force convergence (in eV/A).
    max_steps
        Maximum number of steps to take.
    optimizer
        Optimizer class to use.
    optimizer_kwargs
        Dictionary of kwargs for the optimizer. Takes all valid kwargs for ASE
        Optimizer classes. Refer to `_set_sella_kwargs` for Sella-related
        kwargs and how they are set.
    store_intermediate_files
        Whether to store the files generated at each intermediate step in the
        optimization. If enabled, they will be stored in a directory named
        `stepN` where `N` is the step number, starting at 0.
    run_kwargs
        Dictionary of kwargs for the run() method of the optimizer.
    copy_files
        Filenames to copy from source to scratch directory.

    Returns
    -------
    Optimizer
        The ASE Optimizer object.
    """

    # Copy atoms so we don't modify it in-place
    atoms = copy_atoms(atoms)

    # Perform staging operations
    tmpdir, job_results_dir = calc_setup(atoms, copy_files=copy_files)

    # Set defaults
    optimizer_kwargs = recursive_dict_merge(
        {
            "logfile": "-" if SETTINGS.DEBUG else tmpdir / "opt.log",
            "restart": tmpdir / "opt.pckl",
        },
        optimizer_kwargs,
    )
    run_kwargs = run_kwargs or {}

    # Check if trajectory kwarg is specified
    if "trajectory" in optimizer_kwargs:
        msg = "Quacc does not support setting the `trajectory` kwarg."
        raise ValueError(msg)

    # Handle optimizer kwargs
    if optimizer.__name__.startswith("SciPy"):
        optimizer_kwargs.pop("restart")
    elif optimizer.__name__ == "Sella":
        _set_sella_kwargs(atoms, optimizer_kwargs)
    elif optimizer.__name__ == "IRC":
        optimizer_kwargs.pop("restart", None)

    # Define the Trajectory object
    traj_file = tmpdir / "opt.traj"
    traj = Trajectory(traj_file, "w", atoms=atoms)
    optimizer_kwargs["trajectory"] = traj

    # Set volume relaxation constraints, if relevant
    if relax_cell and atoms.pbc.any():
        atoms = FrechetCellFilter(atoms)

    # Run optimization
    with traj, optimizer(atoms, **optimizer_kwargs) as dyn:
        if store_intermediate_files:
            opt = dyn.irun(fmax=fmax, steps=max_steps, **run_kwargs)
            for i, _ in enumerate(opt):
                _copy_intermediate_files(
                    tmpdir,
                    i,
                    files_to_ignore=[
                        traj_file,
                        optimizer_kwargs["restart"],
                        optimizer_kwargs["logfile"],
                    ],
                )
        else:
            dyn.run(fmax=fmax, steps=max_steps, **run_kwargs)

    # Store the trajectory atoms
    dyn.traj_atoms = read(traj_file, index=":")

    # Perform cleanup operations
    calc_cleanup(get_final_atoms_from_dyn(dyn), tmpdir, job_results_dir)

    return dyn


def run_md(
    atoms: Atoms,
    timestep: float = 1.0,
    steps: int = 500,
    dynamics: MolecularDynamics = VelocityVerlet,
    dynamics_kwargs: dict[str, Any] | None = None,
    copy_files: str | Path | list[str | Path] | None = None,
) -> MolecularDynamics:
    """
    Run an ASE-based MD in a scratch directory and copy the results back to
    the original directory. This can be useful if file I/O is slow in the working
    directory, so long as file transfer speeds are reasonable.

    This is a wrapper around the dynamical object in ASE. Note: This function does not
    modify the atoms object in-place.

    Parameters
    ----------
    atoms
        The Atoms object to run the calculation on.
    timestep
        The time step in femtoseconds.
    steps
        Maximum number of steps to run
    dynamics
        MolecularDynamics class to use, from `ase.md.md.MolecularDynamics`.
    dynamics_kwargs
        Dictionary of kwargs for the dynamics. Takes all valid kwargs for ASE
        MolecularDynamics classes.
    copy_files
        Filenames to copy from source to scratch directory.

    Returns
    -------
    Dymamics
        The ASE MolecularDynamics object.
    """

    # Copy atoms so we don't modify it in-place
    atoms = copy_atoms(atoms)

    # Perform staging operations
    tmpdir, job_results_dir = calc_setup(atoms, copy_files=copy_files)

    # Set defaults
    dynamics_kwargs = recursive_dict_merge(
        {"logfile": "-" if SETTINGS.DEBUG else tmpdir / "dyn.log"}, dynamics_kwargs
    )

    # Check if trajectory kwarg is specified
    if "trajectory" in dynamics_kwargs:
        msg = "Quacc does not support setting the `trajectory` kwarg."
        raise ValueError(msg)

    if "temperature" in dynamics_kwargs or "temp" in dynamics_kwargs:
        LOGGER.warning(
            "The `temperature`\`temp` kwargs are ASE deprecated and will"
            "be interpreted as `temperature_K` in Quacc."
        )
        dynamics_kwargs["temperature_K"] = dynamics_kwargs.pop(
            "temperature", None
        ) or dynamics_kwargs.pop("temp", None)

    if "pressure" in dynamics_kwargs:
        LOGGER.warning(
            "The `pressure` kwarg is ASE deprecated and will"
            "be interpreted as `pressure_au` in Quacc."
        )
        dynamics_kwargs["pressure_au"] = dynamics_kwargs.pop("pressure")

    if "compressibility" in dynamics_kwargs:
        LOGGER.warning(
            "The `compressibility` kwarg is ASE deprecated and will"
            "be interpreted as `compressibility_au` in Quacc."
        )
        dynamics_kwargs["compressibility_au"] = dynamics_kwargs.pop("compressibility")

    if "dt" in dynamics_kwargs:
        LOGGER.warning(
            "The `dt` kwarg is ASE deprecated and will"
            "be interpreted as `timestep` in Quacc."
        )
        dynamics_kwargs["timestep"] = dynamics_kwargs.pop("dt")

    traj_filename = tmpdir / "opt.traj"
    traj = Trajectory(traj_filename, "w", atoms=atoms)
    dynamics_kwargs["trajectory"] = traj

    # Run calculation
    with traj, dynamics(atoms, timestep=timestep * fs, **dynamics_kwargs) as dyn:
        dyn.run(steps=steps)

    # Store the trajectory atoms
    dyn.traj_atoms = read(traj_filename, index=":")

    # Perform cleanup operations
    calc_cleanup(get_final_atoms_from_dyn(dyn), tmpdir, job_results_dir)

    return dyn


def run_vib(
    atoms: Atoms,
    vib_kwargs: VibKwargs | None = None,
    copy_files: str | Path | list[str | Path] | None = None,
) -> Vibrations:
    """
    Run an ASE-based vibration analysis in a scratch directory and copy the results back
    to the original directory. This can be useful if file I/O is slow in the working
    directory, so long as file transfer speeds are reasonable.

    This is a wrapper around the vibrations module in ASE. Note: This function
    does not modify the atoms object in-place.

    Parameters
    ----------
    atoms
        The Atoms object to run the calculation on.
    vib_kwargs
        Dictionary of kwargs for the [ase.vibrations.Vibrations][] class.
    copy_files
        Filenames to copy from source to scratch directory.

    Returns
    -------
    Vibrations
        The updated Vibrations module
    """

    # Copy atoms so we don't modify it in-place
    atoms = copy_atoms(atoms)

    # Set defaults
    vib_kwargs = vib_kwargs or {}

    # Perform staging operations
    tmpdir, job_results_dir = calc_setup(atoms, copy_files=copy_files)

    # Run calculation
    vib = Vibrations(atoms, name=str(tmpdir / "vib"), **vib_kwargs)
    vib.run()

    # Summarize run
    vib.summary(log=sys.stdout if SETTINGS.DEBUG else str(tmpdir / "vib_summary.log"))

    # Perform cleanup operations
    calc_cleanup(vib.atoms, tmpdir, job_results_dir)

    return vib


@requires(Sella, "Sella must be installed. Refer to the quacc documentation.")
def _set_sella_kwargs(atoms: Atoms, optimizer_kwargs: dict[str, Any]) -> None:
    """
    Modifies the `optimizer_kwargs` in-place to address various Sella-related
    parameters. This function does the following for the specified key/value pairs in
    `optimizer_kwargs`:

    1. Sets `order = 0` if not specified (i.e. minimization rather than TS
    by default).

    2. If `internal` is not defined and not `atoms.pbc.any()`, set it to `True`.

    Parameters
    ----------
    atoms
        The Atoms object.
    optimizer_kwargs
        The kwargs for the Sella optimizer.

    Returns
    -------
    None
    """

    if "order" not in optimizer_kwargs:
        optimizer_kwargs["order"] = 0

    if not atoms.pbc.any() and "internal" not in optimizer_kwargs:
        optimizer_kwargs["internal"] = True


def _copy_intermediate_files(
    tmpdir: Path, step_number: int, files_to_ignore: list[Path] | None = None
) -> None:
    """
    Copy all files in the working directory to a subdirectory named `stepN` where `N`
    is the step number. This is useful for storing intermediate files generated during
    an ASE relaaxation.

    Parameters
    ----------
    tmpdir
        The working directory.
    step_number
        The step number.
    files_to_ignore
        A list of files to ignore when copying files to the subdirectory.

    Returns
    -------
    None
    """
    files_to_ignore = files_to_ignore or []
    store_path = tmpdir / f"step{step_number}"
    store_path.mkdir()
    for item in tmpdir.iterdir():
        if not item.name.startswith("step") and item not in files_to_ignore:
            if item.is_file():
                copy(item, store_path)
            elif item.is_dir():
                copytree(item, store_path / item.name)<|MERGE_RESOLUTION|>--- conflicted
+++ resolved
@@ -2,12 +2,9 @@
 
 from __future__ import annotations
 
+import logging
 import sys
-<<<<<<< HEAD
-import logging
-=======
 from shutil import copy, copytree
->>>>>>> 31693479
 from typing import TYPE_CHECKING
 
 import numpy as np
@@ -38,8 +35,8 @@
     from typing import Any, TypedDict
 
     from ase.atoms import Atoms
+    from ase.md.md import MolecularDynamics
     from ase.optimize.optimize import Optimizer
-    from ase.md.md import MolecularDynamics
 
     class OptimizerKwargs(TypedDict, total=False):
         """
