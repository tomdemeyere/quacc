from __future__ import annotations

from pathlib import Path

import pytest

pytest.importorskip("phonopy")
pytest.importorskip("seekpath")

from ase.build import bulk, molecule

from quacc.recipes.emt.phonons import phonon_flow


def test_phonon_flow(tmp_path, monkeypatch):
    monkeypatch.chdir(tmp_path)
    atoms = bulk("Cu")
    output = phonon_flow(atoms, min_lengths=5.0)
    assert output["results"]["thermal_properties"]["temperatures"].shape == (101,)
    assert output["results"]["thermal_properties"]["temperatures"][0] == 0
    assert output["results"]["thermal_properties"]["temperatures"][-1] == 1000
    assert output["results"]["force_constants"].shape == (8, 8, 3, 3)
    assert "mesh_properties" in output["results"]
    assert "total_dos" in output["results"]
    results_dir = Path(output["dir_name"])
    assert Path(results_dir / "phonopy.yaml.gz").is_file()
    assert Path(results_dir, "phonopy_auto_band_structure.yaml.gz").is_file()

    atoms = bulk("Cu")
    output = phonon_flow(atoms, supercell_matrix=((2, 0, 0), (0, 2, 0), (0, 0, 2)))
    assert output["results"]["thermal_properties"]["temperatures"].shape == (101,)
    assert output["results"]["thermal_properties"]["temperatures"][0] == 0
    assert output["results"]["thermal_properties"]["temperatures"][-1] == 1000
    assert output["results"]["force_constants"].shape == (8, 8, 3, 3)
    assert "mesh_properties" in output["results"]
    assert "total_dos" in output["results"]


def test_phonon_flow_v2(tmp_path, monkeypatch):
    monkeypatch.chdir(tmp_path)
    atoms = bulk("Cu") * (2, 2, 2)
    output = phonon_flow(atoms, min_lengths=None, t_min=10, t_max=20, t_step=5)
    assert output["results"]["thermal_properties"]["temperatures"].shape == (3,)
    assert output["results"]["thermal_properties"]["temperatures"][0] == 10
    assert output["results"]["thermal_properties"]["temperatures"][-1] == 20
    assert output["results"]["force_constants"].shape == (8, 8, 3, 3)
    assert "mesh_properties" in output["results"]


def test_phonon_flow_v3(tmp_path, monkeypatch):
    monkeypatch.chdir(tmp_path)
    atoms = bulk("Cu") * (2, 2, 2)
    atoms[0].position += 0.2
    output = phonon_flow(atoms, min_lengths=5.0)
    assert output["results"]["thermal_properties"]["temperatures"].shape == (101,)
    assert output["results"]["thermal_properties"]["temperatures"][0] == 0
    assert output["results"]["thermal_properties"]["temperatures"][-1] == 1000
    assert output["results"]["force_constants"].shape == (8, 8, 3, 3)
    assert "mesh_properties" in output["results"]
<<<<<<< HEAD
    assert output["atoms"] == atoms


def test_phonon_flow_fixed(tmp_path, monkeypatch):
    monkeypatch.chdir(tmp_path)
    atoms = molecule("H2", vacuum=20.0)
    output = phonon_flow(atoms, run_relax=True, min_lengths=5.0)

    atoms1 = molecule("H2", vacuum=20.0)
    atoms2 = molecule("H2", vacuum=20.0)

    atoms2.positions += [10, 10, 10]

    output_fixed = phonon_flow(atoms1, non_displaced_atoms=atoms2, min_lengths=5.0)

    # Should be very close but not exactly the same
    assert output["results"]["mesh_properties"]["frequencies"] == pytest.approx(
        output_fixed["results"]["mesh_properties"]["frequencies"], rel=0.0, abs=1e-5
    )
=======
    assert output["atoms"] == atoms
>>>>>>> bd453018
<|MERGE_RESOLUTION|>--- conflicted
+++ resolved
@@ -57,7 +57,19 @@
     assert output["results"]["thermal_properties"]["temperatures"][-1] == 1000
     assert output["results"]["force_constants"].shape == (8, 8, 3, 3)
     assert "mesh_properties" in output["results"]
-<<<<<<< HEAD
+    assert output["atoms"] == atoms
+
+
+def test_phonon_flow_v4(tmp_path, monkeypatch):
+    monkeypatch.chdir(tmp_path)
+    atoms = bulk("Cu") * (2, 2, 2)
+    atoms[0].position += 0.2
+    output = phonon_flow(atoms, run_relax=True, min_lengths=5.0)
+    assert output["results"]["thermal_properties"]["temperatures"].shape == (101,)
+    assert output["results"]["thermal_properties"]["temperatures"][0] == 0
+    assert output["results"]["thermal_properties"]["temperatures"][-1] == 1000
+    assert output["results"]["force_constants"].shape == (8, 8, 3, 3)
+    assert "mesh_properties" in output["results"]
     assert output["atoms"] == atoms
 
 
@@ -76,7 +88,4 @@
     # Should be very close but not exactly the same
     assert output["results"]["mesh_properties"]["frequencies"] == pytest.approx(
         output_fixed["results"]["mesh_properties"]["frequencies"], rel=0.0, abs=1e-5
-    )
-=======
-    assert output["atoms"] == atoms
->>>>>>> bd453018
+    )